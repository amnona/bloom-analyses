# bloom_analyses

A repository containing analyses used to perform bloom filtering

# Install

To reproduce the analyses in the analyses in `ipynb`, you will need to build the following enviroment. You will only need to do this once.

```
conda create -n bloom pip python=3 numpy jupyter seaborn matplotlib=1.5.1 h5py
source activate bloom
pip install biom-format
pip install scikit-bio
<<<<<<< HEAD
=======

pip install emperor --pre

>>>>>>> 289cf0b0
pip install -e .
```<|MERGE_RESOLUTION|>--- conflicted
+++ resolved
@@ -11,11 +11,7 @@
 source activate bloom
 pip install biom-format
 pip install scikit-bio
-<<<<<<< HEAD
-=======
+pip install emperor --pre
+pip install -e .
 
-pip install emperor --pre
-
->>>>>>> 289cf0b0
-pip install -e .
 ```